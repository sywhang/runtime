--- conflicted
+++ resolved
@@ -12,18 +12,10 @@
     "python": "2.7.15"
   },
   "msbuild-sdks": {
-<<<<<<< HEAD
     "Microsoft.DotNet.Arcade.Sdk": "5.0.0-beta.19570.6",
     "Microsoft.DotNet.Build.Tasks.SharedFramework.Sdk": "5.0.0-beta.19570.6",
     "Microsoft.DotNet.Helix.Sdk": "5.0.0-beta.19570.6",
     "Microsoft.DotNet.Build.Tasks.Configuration": "5.0.0-beta.19570.6",
-    "Microsoft.DotNet.CoreFxTesting": "5.0.0-beta.19570.6",
-=======
-    "Microsoft.DotNet.Arcade.Sdk": "5.0.0-beta.19567.2",
-    "Microsoft.DotNet.Build.Tasks.SharedFramework.Sdk": "5.0.0-beta.19567.2",
-    "Microsoft.DotNet.Helix.Sdk": "5.0.0-beta.19567.2",
-    "Microsoft.DotNet.Build.Tasks.Configuration": "5.0.0-beta.19567.2",
->>>>>>> c64367af
     "FIX-85B6-MERGE-9C38-CONFLICT": "1.0.0",
     "Microsoft.NET.Sdk.IL": "5.0.0-alpha1.19563.3",
     "Microsoft.Build.NoTargets": "1.0.53",
