--- conflicted
+++ resolved
@@ -677,19 +677,12 @@
 
                             if (m_Dispatchers != null)
                             {
-<<<<<<< HEAD
-                                if (LocalAppContextSwitches.DisableEventListenerFiltering ||
-                                    (((EventLevel)descriptor.Level <= m_EventListenersMaxLevel) && (((EventKeywords)descriptor.Keywords & m_EventListenersKeywords) > 0)))
-=======
                                 // If filtering is disabled, just write to all listeners.
                                 if (LocalAppContextSwitches.DisableEventListenerFiltering)
->>>>>>> 08fa7d62
                                 {
                                     var eventData = (EventPayload?)(eventTypes.typeInfos[0].GetData(data));
                                     WriteToAllListeners(eventName, ref descriptor, nameInfo.tags, pActivityId, pRelatedActivityId, eventData);
                                 }
-<<<<<<< HEAD
-=======
                                 // otherwise, check whether any of the listeners are subscribed to this event before writing to all listeners.
                                 else
                                 {
@@ -700,7 +693,6 @@
                                         WriteToAllListeners(eventName, ref descriptor, nameInfo.tags, pActivityId, pRelatedActivityId, eventData);
                                     }
                                 }
->>>>>>> 08fa7d62
                             }
                         }
                         catch (Exception ex)
