--- conflicted
+++ resolved
@@ -8,18 +8,13 @@
     <OutputType>Library</OutputType>
     <AssemblyName>System.Runtime.Serialization.Formatters.Tests</AssemblyName>
     <RootNamespace>System.Runtime.Serialization.Formatters.Tests</RootNamespace>
-<<<<<<< HEAD
     <IncludePerformanceTests>true</IncludePerformanceTests>
     <NugetTargetMoniker>.NETStandard,Version=v1.7</NugetTargetMoniker>
-=======
-    <NugetTargetMoniker>.NETStandard,Version=v1.3</NugetTargetMoniker>
->>>>>>> eec2d243
   </PropertyGroup>
   <!-- Default configurations to help VS understand the configurations -->
   <PropertyGroup Condition="'$(Configuration)|$(Platform)' == 'Debug|AnyCPU'" />
   <PropertyGroup Condition="'$(Configuration)|$(Platform)' == 'Release|AnyCPU'" />
   <ItemGroup>
-<<<<<<< HEAD
     <Compile Include="BinaryFormatterTests.cs" />
     <Compile Include="OptionalFieldAttributeTests.cs" />
     <Compile Include="FormatterConverterTests.cs" />
@@ -35,9 +30,7 @@
     <Compile Include="$(CommonTestPath)\System\IO\FileCleanupTestBase.cs">
       <Link>Common\System\IO\FileCleanupTestBase.cs</Link>
     </Compile>
-=======
     <Compile Include="BasicTests.cs" />
->>>>>>> eec2d243
   </ItemGroup>
   <ItemGroup>
     <None Include="project.json" />
