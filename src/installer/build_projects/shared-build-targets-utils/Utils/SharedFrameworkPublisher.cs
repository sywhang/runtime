--- conflicted
+++ resolved
@@ -120,10 +120,6 @@
             GenerateRuntimeGraph(dotnetCli, destinationDeps);
 
             CopyHostArtifactsToSharedFramework(sharedFrameworkNameAndVersionRoot);
-<<<<<<< HEAD
-            
-=======
->>>>>>> 35b85d98
             _crossgenUtil.CrossgenDirectory(sharedFrameworkNameAndVersionRoot, sharedFrameworkNameAndVersionRoot);
 
             // Generate .version file for sharedfx
